--- conflicted
+++ resolved
@@ -138,7 +138,11 @@
 ## How to run this locally?
 Use the makefile targets, for example, `make run-local` will build, generate swagger, start localstack (needs docker running), run the tests, start the app. 
 
-<<<<<<< HEAD
+## UI
+The solution uses 2 simple html pages that uses the data from some of the API calls
+* `/static/index.html` - landing page for the voting process, takes in a voting code
+* `/static/results.html` - results page that shows the voting results
+
 ## Load Testing
 
 To validate the system's performance under pressure, I wrote a simple load test using [k6](https://k6.io/). The goal was to simulate 100 users submitting votes concurrently, verifying that voting remained consistent, and that no double submissions or code re-use occurred.
@@ -156,14 +160,6 @@
    ```
 
 The test script (`loadtesting/load-tests.js`) sends randomized but valid votes, logging errors and ensuring the system behaves correctly under load.
-=======
-## UI
-The solution uses 2 simple html pages that uses the data from some of the API calls 
-* `/static/index.html` - landing page for the voting process, takes in a voting code
-* `/static/results.html` - results page that shows the voting results
->>>>>>> 1c881455
-
-
 ## The vote process
 
 There are 3 categories of voters:
